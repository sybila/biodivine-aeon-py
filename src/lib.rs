use pyo3::exceptions::{PyIndexError, PyInterruptedError, PyRuntimeError, PyTypeError};
use pyo3::prelude::*;
use pyo3::types::PyDict;
use pyo3::{PyResult, Python};

/// A module with all the glue and wrapper code that makes the Python bindings work.
///
/// Should be split into submodules based on individual crates such that each submodule
/// provides a `register` function that allows us to export it into Python here
/// within the root module.
///
/// Also, as a convention, wrapper structs for native types should use prefix "Py*", the same
/// way other structs are named within PyO3. In Python, the name can be different
/// (especially without "Py*") --- use the `name` attribute of `#[pyclass]` for that.
///
/// For each wrapper struct, please provide a `From`/`Into` conversion to the original type and
/// a somewhat reasonable `__str__` and `__repr__` implementations (`__str__` is normal
/// `to_string`, `__repr__` is `to_string` when printing in interpreter).
///
/// If reasonable, please also implement `__hash__` and `__richcmp__` to ensure correct type
/// comparison (alternatively, `__richcmp__` can be substituted for `__lt__`, `__eq__`, etc.).
///
pub mod bindings;

/// In this module, we have copied some of the internal AEON algorithms that we cannot include
/// directly since they are not part of a public crate. Try to keep this module as small as
/// possible -- ideally, the stuff in here should be eventually published to crates.io and turned
/// into a dependency.
///
<<<<<<< HEAD
mod internal;
mod pyo3_utils;
=======
pub mod internal;
>>>>>>> cba7a331

fn set_log_level(py: Python, module: &Bound<'_, PyModule>) -> PyResult<()> {
    // This should be an error when running as a script or a normal shell, but returns a name in notebooks.
    // https://stackoverflow.com/questions/15411967/how-can-i-check-if-code-is-executed-in-the-ipython-notebook
    let is_notebook = py.eval_bound("get_ipython().__class__.__name__", None, None);
    if let Ok(is_notebook) = is_notebook {
        if let Ok(is_notebook) = is_notebook.extract::<String>() {
            println!("Detected IPython (`{is_notebook}`). Log level set to `LOG_ESSENTIAL`.");
            return module.setattr("LOG_LEVEL", 1);
        }
    }
    // This should detect if we are running in a shell, as opposed to a script.
    // Context:
    // https://stackoverflow.com/questions/2356399/tell-if-python-is-in-interactive-mode
    // https://stackoverflow.com/questions/6108330/checking-for-interactive-shell-in-a-python-script
    let sys = PyModule::import_bound(py, "sys")?;
    let locals = PyDict::new_bound(py);
    locals.set_item("sys", sys)?;
    let has_ps = py.eval_bound("hasattr(sys, 'ps1')", None, Some(&locals))?;
    if let Ok(true) = has_ps.extract::<bool>() {
        println!("Detected interactive mode. Log level set to `LOG_ESSENTIAL`.");
        return module.setattr("LOG_LEVEL", 1);
    }
    module.setattr("LOG_LEVEL", 0)
}

fn global_log_level(py: Python) -> PyResult<usize> {
    let module = PyModule::import_bound(py, "biodivine_aeon")?;
    module.getattr("LOG_LEVEL")?.extract()
}

const LOG_NOTHING: usize = 0;
const LOG_ESSENTIAL: usize = 1;
const LOG_VERBOSE: usize = 2;

fn log_essential(log_level: usize, symbolic_size: usize) -> bool {
    log_level >= LOG_VERBOSE || (symbolic_size > 100_000 && log_level >= LOG_ESSENTIAL)
}

fn should_log(log_level: usize) -> bool {
    log_level > LOG_NOTHING
}

/// AEON.py is a library...
#[pymodule]
fn biodivine_aeon(py: Python, module: &Bound<'_, PyModule>) -> PyResult<()> {
    set_log_level(py, module)?;
    bindings::lib_bdd::register(module)?;
    bindings::lib_param_bn::register(module)?;
    bindings::lib_hctl_model_checker::register(module)?;
    bindings::bn_classifier::register(module)?;
    Ok(())
}

/// This trait works similar to the `From` conversion, but it explicitly takes and returns
/// a reference, which makes it a bit easier for type inference to figure out what is going
/// on. As such, this can be often used to simplify some conversions.
///
/// Note that you don't need this for "value structs" (i.e. implementing copy), where everything
/// is copied anyway and references aren't relevant.
trait AsNative<T> {
    fn as_native(&self) -> &T;
    fn as_native_mut(&mut self) -> &mut T;
}

/// Helper function to quickly throw a type error.
fn throw_type_error<T, A>(message: A) -> PyResult<T>
where
    A: Send + Sync + IntoPy<Py<PyAny>> + 'static,
{
    Err(PyTypeError::new_err(message))
}

/// Helper function to quickly throw a runtime error.
fn throw_runtime_error<T, A>(message: A) -> PyResult<T>
where
    A: Send + Sync + IntoPy<Py<PyAny>> + 'static,
{
    Err(runtime_error::<A>(message))
}

/// Helper function to quickly create a runtime error.
fn runtime_error<A>(message: A) -> PyErr
where
    A: Send + Sync + IntoPy<Py<PyAny>> + 'static,
{
    PyRuntimeError::new_err(message)
}

fn throw_index_error<T, A>(message: A) -> PyResult<T>
where
    A: Send + Sync + IntoPy<Py<PyAny>> + 'static,
{
    Err(PyIndexError::new_err(message))
}

fn index_error<A>(message: A) -> PyErr
where
    A: Send + Sync + IntoPy<Py<PyAny>> + 'static,
{
    PyIndexError::new_err(message)
}

fn throw_interrupted_error<T, A>(message: A) -> PyResult<T>
where
    A: Send + Sync + IntoPy<Py<PyAny>> + 'static,
{
    Err(PyInterruptedError::new_err(message))
}<|MERGE_RESOLUTION|>--- conflicted
+++ resolved
@@ -27,12 +27,8 @@
 /// possible -- ideally, the stuff in here should be eventually published to crates.io and turned
 /// into a dependency.
 ///
-<<<<<<< HEAD
 mod internal;
 mod pyo3_utils;
-=======
-pub mod internal;
->>>>>>> cba7a331
 
 fn set_log_level(py: Python, module: &Bound<'_, PyModule>) -> PyResult<()> {
     // This should be an error when running as a script or a normal shell, but returns a name in notebooks.
