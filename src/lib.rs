--- conflicted
+++ resolved
@@ -74,9 +74,6 @@
     log_level > LOG_NOTHING
 }
 
-<<<<<<< HEAD
-/// AEON.py is a library...
-=======
 /// AEON.py is a Python library for working with Boolean networks. It supports a wide
 /// range of features, including symbolic representation of network dynamics. More general
 /// information is available on [GitHub](https://github.com/sybila/biodivine-aeon-py/).
@@ -85,7 +82,6 @@
 /// `RegulatoryGraph`, `BooleanNetwork` and `AsynchronousGraph`. Alternatively, to learn more about the available
 /// algorithms, you may want to look at `Attractors`, `TrapSpaces`, `FixedPoints`, `Classification`,
 /// or `Control`.
->>>>>>> 6a16efbb
 #[pymodule]
 fn biodivine_aeon(py: Python, module: &Bound<'_, PyModule>) -> PyResult<()> {
     set_log_level(py, module)?;
