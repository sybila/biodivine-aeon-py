use pyo3::exceptions::{PyIndexError, PyInterruptedError, PyRuntimeError, PyTypeError};
use pyo3::prelude::*;
use pyo3::{PyErrArguments, PyResult, Python};

/// A module with all the glue and wrapper code that makes the Python bindings work.
///
/// Should be split into submodules based on individual crates such that each submodule
/// provides a `register` function that allows us to export it into Python here
/// within the root module.
///
/// Also, as a convention, wrapper structs for native types should use prefix "Py*", the same
/// way other structs are named within PyO3. In Python, the name can be different
/// (especially without "Py*") --- use the `name` attribute of `#[pyclass]` for that.
///
/// For each wrapper struct, please provide a `From`/`Into` conversion to the original type and
/// a somewhat reasonable `__str__` and `__repr__` implementations (`__str__` is normal
/// `to_string`, `__repr__` is `to_string` when printing in interpreter).
///
/// If reasonable, please also implement `__hash__` and `__richcmp__` to ensure correct type
/// comparison (alternatively, `__richcmp__` can be substituted for `__lt__`, `__eq__`, etc.).
///
pub mod bindings;

/// A module with functionality for manipulating the Biodivine Boolean Models database.
///
pub mod bbm;

/// In this module, we have copied some of the internal AEON algorithms that we cannot include
/// directly since they are not part of a public crate. Try to keep this module as small as
/// possible -- ideally, the stuff in here should be eventually published to crates.io and turned
/// into a dependency.
///
mod internal;
mod pyo3_utils;

fn set_log_level(_py: Python, module: &Bound<'_, PyModule>) -> PyResult<()> {
    /* Disable default logging. Turns out this is not so useful after all.

    // This should be an error when running as a script or a normal shell, but returns a name in notebooks.
    // https://stackoverflow.com/questions/15411967/how-can-i-check-if-code-is-executed-in-the-ipython-notebook
    let is_notebook = py.eval_bound("get_ipython().__class__.__name__", None, None);
    if let Ok(is_notebook) = is_notebook {
        if let Ok(is_notebook) = is_notebook.extract::<String>() {
            println!("Detected IPython (`{is_notebook}`). Log level set to `LOG_ESSENTIAL`.");
            return module.setattr("LOG_LEVEL", 1);
        }
    }
    // This should detect if we are running in a shell, as opposed to a script.
    // Context:
    // https://stackoverflow.com/questions/2356399/tell-if-python-is-in-interactive-mode
    // https://stackoverflow.com/questions/6108330/checking-for-interactive-shell-in-a-python-script
    let sys = PyModule::import_bound(py, "sys")?;
    let locals = PyDict::new_bound(py);
    locals.set_item("sys", sys)?;
    let has_ps = py.eval_bound("hasattr(sys, 'ps1')", None, Some(&locals))?;
    if let Ok(true) = has_ps.extract::<bool>() {
        println!("Detected interactive mode. Log level set to `LOG_ESSENTIAL`.");
        return module.setattr("LOG_LEVEL", 1);
    }
    */
    module.setattr("LOG_LEVEL", 0)
}

fn global_log_level(py: Python) -> PyResult<usize> {
    let module = PyModule::import(py, "biodivine_aeon")?;
    module.getattr("LOG_LEVEL")?.extract()
}

const LOG_NOTHING: usize = 0;

fn should_log(log_level: usize) -> bool {
    log_level > LOG_NOTHING
}

/// AEON.py is a Python library for working with Boolean networks. It supports a wide
/// range of features, including symbolic representation of network dynamics. More general
/// information is available on [GitHub](https://github.com/sybila/biodivine-aeon-py/).
///
/// To explore the library documentation, you can start with one of the core data classes:
/// `RegulatoryGraph`, `BooleanNetwork` and `AsynchronousGraph`. Alternatively, to learn more about the available
/// algorithms, you may want to look at `Attractors`, `TrapSpaces`, `FixedPoints`, `Classification`,
/// or `Control`.
#[pymodule]
fn biodivine_aeon(py: Python, module: &Bound<'_, PyModule>) -> PyResult<()> {
    set_log_level(py, module)?;
    bindings::lib_bdd::register(module)?;
    bindings::lib_param_bn::register(module)?;
    bindings::lib_hctl_model_checker::register(module)?;
    bindings::bn_classifier::register(module)?;
    bindings::pbn_control::register(module)?;
<<<<<<< HEAD
    bbm::register(module)?;
=======
    #[cfg(feature = "algorithms-pyo3-bindings")]
    bindings::algorithms::register(module)?;
>>>>>>> 4a4d83eb
    Ok(())
}

/// This trait works similar to the `From` conversion, but it explicitly takes and returns
/// a reference, which makes it a bit easier for type inference to figure out what is going
/// on. As such, this can often be used to simplify some conversions.
///
/// Note that you don't need this for "value structs" (i.e., implementing copy), where everything
/// is copied anyway and references aren't relevant.
trait AsNative<T> {
    fn as_native(&self) -> &T;
    fn as_native_mut(&mut self) -> &mut T;
}

/// Helper function to quickly throw a type error.
fn throw_type_error<T, A>(message: A) -> PyResult<T>
where
    A: Send + Sync + PyErrArguments + 'static,
{
    Err(PyTypeError::new_err(message))
}

/// Helper function to quickly throw a runtime error.
fn throw_runtime_error<T, A>(message: A) -> PyResult<T>
where
    A: Send + Sync + PyErrArguments + 'static,
{
    Err(runtime_error::<A>(message))
}

/// Helper function to quickly create a runtime error.
fn runtime_error<A>(message: A) -> PyErr
where
    A: Send + Sync + PyErrArguments + 'static,
{
    PyRuntimeError::new_err(message)
}

fn throw_index_error<T, A>(message: A) -> PyResult<T>
where
    A: Send + Sync + PyErrArguments + 'static,
{
    Err(PyIndexError::new_err(message))
}

fn index_error<A>(message: A) -> PyErr
where
    A: Send + Sync + PyErrArguments + 'static,
{
    PyIndexError::new_err(message)
}

fn throw_interrupted_error<T, A>(message: A) -> PyResult<T>
where
    A: Send + Sync + PyErrArguments + 'static,
{
    Err(PyInterruptedError::new_err(message))
}<|MERGE_RESOLUTION|>--- conflicted
+++ resolved
@@ -88,12 +88,9 @@
     bindings::lib_hctl_model_checker::register(module)?;
     bindings::bn_classifier::register(module)?;
     bindings::pbn_control::register(module)?;
-<<<<<<< HEAD
     bbm::register(module)?;
-=======
     #[cfg(feature = "algorithms-pyo3-bindings")]
     bindings::algorithms::register(module)?;
->>>>>>> 4a4d83eb
     Ok(())
 }
 
