--- conflicted
+++ resolved
@@ -15,12 +15,8 @@
 
 #[pymethods]
 impl Percolation {
-<<<<<<< HEAD
     /// **Deprecated**: Use `PecolationComp.percolate_subspace()` instead.
     /// Performs a percolation of a single subspace.
-=======
-    /// Performs percolation of a single subspace.
->>>>>>> 6951a709
     ///
     /// Percolation propagates the values of variables that are guaranteed to be constant in the
     /// given subspace. Note that this function will not overwrite values fixed in the original
