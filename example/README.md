--- conflicted
+++ resolved
@@ -41,7 +41,6 @@
 AEON.py to enumerate fixed-points of a particular Boolean network.
  - `workflow/computing-attractors.ipynb` Shows how to use the symbolic algorithms in AEON.py
 to enumerate the asynchronous attractors of a particular Boolean network.
-<<<<<<< HEAD
 - `workflow/model-checking.ipynb` Shows how to run the model-checking algorithm in AEON.py
   to analyze (hybrid) temporal properties of Boolean networks.
 - `workflow/classification.ipynb` Demonstrates the use of classification methods
@@ -49,10 +48,8 @@
   specified network into classes with functionally distinct behavior. Such classification
   can be visually explored as a decision tree in 
   the [BN classifier](https://github.com/sybila/biodivine-bn-classifier) app.
-=======
  - `workflow/file-formats.ipynb` Describes basic Boolean network representations supported in AEON
 and/or relevant technical limitations of these representations.
->>>>>>> 5e1bcf7f
 
 ## Case studies
 
