{% set name = "biodivine_aeon" %}
<<<<<<< HEAD
{% set version = "0.0.9a3" %}
=======
{% set version = "1.1.0" %}
>>>>>>> 6a16efbb

package:
  name: "{{ name|lower }}"
  version: "{{ version }}"

source:
  path: ..

build:
  number: 0

requirements:
  build:
    - {{ compiler('c') }}    
  host:
    - pip
    - rust
    - maturin
    - python    
  run:
    - python

test:
  imports:
    - biodivine_aeon

about:
  home: https://github.com/sybila/biodivine-aeon-py
  license: MIT License
  license_family: MIT
  license_file: LICENSE
  summary: "Python/Rust library for symbolic manipulation of Boolean networks."<|MERGE_RESOLUTION|>--- conflicted
+++ resolved
@@ -1,9 +1,5 @@
 {% set name = "biodivine_aeon" %}
-<<<<<<< HEAD
-{% set version = "0.0.9a3" %}
-=======
 {% set version = "1.1.0" %}
->>>>>>> 6a16efbb
 
 package:
   name: "{{ name|lower }}"
