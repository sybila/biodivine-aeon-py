from biodivine_aeon import *
import pickle
import os


def test_class():
    c = Class(["c", "a"])
    assert str(c) == '["a", "c"]'
    assert eval(repr(c)) == c
    assert len(c) == 2
    assert {c: 5}[c] == 5
    assert pickle.loads(pickle.dumps(c)) == c

    assert c.ensure(["a", "b"]) == Class(["a", "b", "c"])
    assert c.append(["a", "b"]) == Class(["a", "a", "b", "c"])

    assert c.append("c").erase("c") == Class(["a"])
    assert c.append("c").minus("c") == c

    assert c == Class({"a", "a", "c"})
    assert c == Class("a").ensure(Class("c"))


def test_annotation_manipulation():
    ann = ModelAnnotation()

    Classification.write_dynamic_assertions(ann, ["assertion_1", "assertion_2"])
    Classification.write_dynamic_properties(ann, [("p_1", "property_1")])
    Classification.write_dynamic_properties(ann, [("p_2", "property_2")])

    print(ann)

    assert Classification.read_dynamic_assertions(ann) == ["assertion_1", "assertion_2"]
    assert Classification.read_dynamic_properties(ann) == [
        ("p_1", "property_1"),
        ("p_2", "property_2"),
    ]


def test_archive_input_output():
    bn = BooleanNetwork.from_aeon("""
        a -> b
        b -|? c
        c -?? b
        c -| a
        $b: a & f(c)    
    """)

    graph = AsynchronousGraph(bn)

    all_colors = graph.mk_unit_colors()
    c1 = graph.mk_function_colors("f", "!x_0").intersect(all_colors)
    c2 = graph.mk_function_colors("f", "true").intersect(all_colors)

    assert not c1.is_empty() and not c2.is_empty()
    cls = {Class(["not", "a"]): c1, Class(["tt", "b"]): c2}

    # Technically, using "custom" classes with property annotations is not supported by the BN Classifier.
    # Furthermore, the data we are writing isn't even a valid HCTL.
    # However, we can still write this as an output.
    ann = ModelAnnotation()
    Classification.write_dynamic_assertions(ann, ["assertion_1"])
    Classification.write_dynamic_properties(ann, [("p_1", "property_1")])
    ann["description"].value = "My model description."

    Classification.save_classification("classification.test.zip", bn, cls, ann)
    (l_bn, l_cls, l_ann) = Classification.load_classification("classification.test.zip")
    assert l_bn == bn
    assert l_cls == cls
    assert str(l_ann) == str(ann)

    os.remove("classification.test.zip")


def test_attractor_classification():
    bn = BooleanNetwork.from_file("./tests/model-2.aeon")
    stg = AsynchronousGraph(bn)

    attractors = Attractors.attractors(stg)

    # This test works because the model does not have colors.
    for a in attractors:
        mapping = Classification.classify_long_term_behavior(stg, a)
        if a.is_singleton():
            assert len(mapping) == 1 and mapping[Class("stability")] == a.colors()
        else:
            assert len(mapping) == 1 and mapping[Class("disorder")] == a.colors()

    mapping = Classification.classify_attractor_bifurcation(stg)
    assert len(mapping) == 1 and mapping[Class(["disorder", "stability", "stability"])] == stg.mk_unit_colors()

<<<<<<< HEAD
=======
def test_attractor_bifurcation_with_perturbations():
    path = './tests/model-myeloid-witness.aeon'
    model_unknown = BooleanNetwork.from_file(path)
    model_unknown.set_update_function("GATA1", None)
    model_unknown.set_update_function("CEBPa", None)
    model_unknown.set_update_function("PU1", None)

    pstg = AsynchronousPerturbationGraph(model_unknown)
    stg = AsynchronousGraph(model_unknown)
    mapping_pstg = Classification.classify_attractor_bifurcation(pstg)
    mapping_stg = Classification.classify_attractor_bifurcation(stg)

    assert len(mapping_stg) == len(mapping_pstg)

    for (cls, colors) in mapping_stg.items():
        assert pstg.transfer_from(colors, stg) == mapping_pstg[cls]
    for (cls, colors) in mapping_pstg.items():
        assert stg.transfer_from(colors, pstg) == mapping_stg[cls]
>>>>>>> c6b66c29

def test_property_classification():
    path = "./tests/model-with-properties.aeon"

    annotations = ModelAnnotation.from_file(path)
    assertions_str = Classification.read_dynamic_assertions(annotations)
    assert len(assertions_str) == 1
    properties_str = Classification.read_dynamic_properties(annotations)
    assert len(properties_str) == 4

    assertions = [HctlFormula(x) for x in assertions_str]
    properties = {k: HctlFormula(v) for k, v in properties_str}

    bn = BooleanNetwork.from_file(path)
    # The original network has some ambiguity in operator precedence and the "canonical" output will print the
    # functions slightly differently compared to the original representation, but they are semantically equal.
    # We do this to ensure that all ambiguity is structured in a way that is repeatable in the aeon parser.
    bn = BooleanNetwork.from_aeon(bn.to_aeon())

    graph = AsynchronousGraph(bn)
    mapping = Classification.classify_dynamic_properties(graph, properties, assertions)

    assert len(mapping) == 3
    assert mapping[Class("p2")].cardinality() == 3
    assert mapping[Class("p4")].cardinality() == 3
    assert mapping[Class(["p1", "p2"])].cardinality() == 9
    # Test that the result is compatible with the original STG, not the one that is extended for model checking.
    assert mapping[Class("p2")].intersect(graph.mk_unit_colors()) == mapping[Class("p2")]

    Classification.save_classification("classification.test.2.zip", bn, mapping, annotations)
    (l_bn, l_cls, l_ann) = Classification.load_classification("classification.test.2.zip")
    assert l_bn == bn
    assert l_cls == mapping
    assert str(l_ann) == str(annotations)

<<<<<<< HEAD
    os.remove("classification.test.2.zip")

def test_phenotype_classification():
    path = "./tests/model-myeloid-3-unknown.aeon"

    bn = BooleanNetwork.from_file(path)

    graph = AsynchronousGraph(bn)
    phenotypes = {
        Class('erythrocyte'): graph.mk_subspace_vertices({"EKLF": True}),
        Class('megakaryocyte'): graph.mk_subspace_vertices({"Fli1": True}),
        Class('monocyte'): graph.mk_subspace_vertices({"cJun": True}),
        Class('granulocyte'): graph.mk_subspace_vertices({"Gfi1": True})
    }
    phenotype_mapping = Classification.classify_phenotypes(graph, phenotypes)
    phenotype_attractor_mapping = Classification.classify_attractor_phenotypes(graph, phenotypes, count_multiplicity=False)

    # An example of how to nicely print the mappings:
    for (cls, colors) in phenotype_mapping.items():
        print(cls, colors)
    # Expected output:
    # ["granulocyte", "megakaryocyte", "monocyte"] ColorSet(cardinality=1423062, symbolic_size=543)
    # ["erythrocyte", "granulocyte", "megakaryocyte"] ColorSet(cardinality=4617, symbolic_size=197)
    # ["granulocyte", "monocyte"] ColorSet(cardinality=58482, symbolic_size=295)
    # ["granulocyte", "megakaryocyte"] ColorSet(cardinality=4617, symbolic_size=197)
    # ["erythrocyte", "megakaryocyte"] ColorSet(cardinality=53865, symbolic_size=279)
    # ["megakaryocyte"] ColorSet(cardinality=53865, symbolic_size=279)
    # ["erythrocyte", "granulocyte", "megakaryocyte", "monocyte"] ColorSet(cardinality=1364580, symbolic_size=561)

    for (cls, colors) in phenotype_attractor_mapping.items():
        print([eval(x).feature_list() for x in cls.feature_list()], colors)

    # Expected output:
    # [['granulocyte', 'megakaryocyte'], ['megakaryocyte', 'monocyte'], ['megakaryocyte']] ColorSet(cardinality=1364976, symbolic_size=675)
    # [['granulocyte', 'megakaryocyte'], ['megakaryocyte', 'monocyte']] ColorSet(cardinality=58086, symbolic_size=408)
    # [['granulocyte', 'megakaryocyte'], ['megakaryocyte']] ColorSet(cardinality=4617, symbolic_size=197)
    # [['erythrocyte', 'granulocyte'], ['erythrocyte'], ['granulocyte', 'megakaryocyte'], ['megakaryocyte']] ColorSet(cardinality=4221, symbolic_size=213)
    # [['megakaryocyte']] ColorSet(cardinality=53865, symbolic_size=279)
    # [['granulocyte'], ['monocyte']] ColorSet(cardinality=58086, symbolic_size=408)
    # [['granulocyte'], ['monocyte'], []] ColorSet(cardinality=396, symbolic_size=141)
    # [['erythrocyte'], ['granulocyte'], ['megakaryocyte'], ['monocyte'], []] ColorSet(cardinality=4617, symbolic_size=165)
    # [['erythrocyte'], ['granulocyte'], ['megakaryocyte'], ['monocyte']] ColorSet(cardinality=1281078, symbolic_size=858)
    # [['erythrocyte', 'granulocyte'], ['erythrocyte'], ['granulocyte', 'megakaryocyte'], ['granulocyte'], ['megakaryocyte'], ['monocyte']] ColorSet(cardinality=78885, symbolic_size=453)
    # [['erythrocyte'], ['megakaryocyte']] ColorSet(cardinality=53865, symbolic_size=279)
    # [['erythrocyte'], ['granulocyte'], ['megakaryocyte']] ColorSet(cardinality=396, symbolic_size=141)

    # Test that every attractor class is a subset of the corresponding phenotype class:
    for (cls, colors) in phenotype_attractor_mapping.items():
        phenotype_class = Class([])
        for inner in cls.feature_list():
            inner_cls: Class = eval(inner)
            for phenotype in inner_cls.feature_list():
                phenotype_class = phenotype_class.ensure(phenotype)
        assert colors.is_subset(phenotype_mapping[phenotype_class])
=======
    os.remove("classification.test.2.zip")
>>>>>>> c6b66c29
<|MERGE_RESOLUTION|>--- conflicted
+++ resolved
@@ -89,8 +89,6 @@
     mapping = Classification.classify_attractor_bifurcation(stg)
     assert len(mapping) == 1 and mapping[Class(["disorder", "stability", "stability"])] == stg.mk_unit_colors()
 
-<<<<<<< HEAD
-=======
 def test_attractor_bifurcation_with_perturbations():
     path = './tests/model-myeloid-witness.aeon'
     model_unknown = BooleanNetwork.from_file(path)
@@ -109,7 +107,6 @@
         assert pstg.transfer_from(colors, stg) == mapping_pstg[cls]
     for (cls, colors) in mapping_pstg.items():
         assert stg.transfer_from(colors, pstg) == mapping_stg[cls]
->>>>>>> c6b66c29
 
 def test_property_classification():
     path = "./tests/model-with-properties.aeon"
@@ -145,7 +142,6 @@
     assert l_cls == mapping
     assert str(l_ann) == str(annotations)
 
-<<<<<<< HEAD
     os.remove("classification.test.2.zip")
 
 def test_phenotype_classification():
@@ -199,7 +195,4 @@
             inner_cls: Class = eval(inner)
             for phenotype in inner_cls.feature_list():
                 phenotype_class = phenotype_class.ensure(phenotype)
-        assert colors.is_subset(phenotype_mapping[phenotype_class])
-=======
-    os.remove("classification.test.2.zip")
->>>>>>> c6b66c29
+        assert colors.is_subset(phenotype_mapping[phenotype_class])