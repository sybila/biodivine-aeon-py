--- conflicted
+++ resolved
@@ -1,10 +1,6 @@
 [package]
 name = "biodivine-aeon-py"
-<<<<<<< HEAD
-version = "1.0.0-alpha10"
-=======
 version = "1.1.0"
->>>>>>> 6a16efbb
 edition = "2021"
 
 [lib]
@@ -21,15 +17,9 @@
 static-z3 = ["z3/static-link-z3"]
 
 [dependencies]
-<<<<<<< HEAD
-pyo3 = { version = "0.22.1", features = ["abi3-py37", "extension-module", "num-bigint", "py-clone"] }
-biodivine-lib-param-bn = { version="0.5.11", features=["solver-z3"] }
-biodivine-lib-bdd = "0.5.13"
-=======
 pyo3 = { version = "0.22.2", features = ["abi3-py37", "extension-module", "num-bigint", "py-clone"] }
 biodivine-lib-param-bn = { version="0.5.11", features=["solver-z3"] }
 biodivine-lib-bdd = "0.5.21"
->>>>>>> 6a16efbb
 #biodivine-pbn-control = "0.3.1"
 biodivine-pbn-control = { git = "https://github.com/sybila/biodivine-pbn-control", rev = "99f9da756c370daf5428b3d61ef76c24e7d8de5f" }
 #biodivine-hctl-model-checker = "0.2.2"
