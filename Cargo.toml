--- conflicted
+++ resolved
@@ -1,10 +1,6 @@
 [package]
 name = "biodivine-aeon-py"
-<<<<<<< HEAD
-version = "0.4.0-alpha2"
-=======
-version = "0.3.0"
->>>>>>> 64ca0d0b
+version = "0.4.0-alpha3"
 edition = "2021"
 
 [lib]
@@ -20,18 +16,11 @@
 static-z3 = ["z3/static-link-z3"]
 
 [dependencies]
-<<<<<<< HEAD
-pyo3 = { version = "0.19.0", features = ["abi3-py37", "extension-module"] }
-biodivine-lib-param-bn = { version="0.4.5", features=["solver-z3"] }
-biodivine-lib-bdd = "0.5.1"
-biodivine-pbn-control = { git = "https://github.com/sybila/biodivine-pbn-control", rev = "0f92934" }
-=======
 pyo3 = { version = "0.20.0", features = ["abi3-py37", "extension-module"] }
 biodivine-lib-param-bn = { version="0.4.7", features=["solver-z3"] }
 biodivine-lib-bdd = "0.5.2"
-biodivine-pbn-control = "0.2.1"
+biodivine-pbn-control = { git = "https://github.com/sybila/biodivine-pbn-control", rev = "0f92934" }
 biodivine-hctl-model-checker = "0.2.0"
->>>>>>> 64ca0d0b
 rand = "0.8.5"
 macros = { path = "macros" }
 zip = "0.6.6"
